--- conflicted
+++ resolved
@@ -1,209 +1,207 @@
-# Changelog
-
-All notable changes to this project will be documented in this file.
-
-## [0.2.8] - ././2020
-
-<<<<<<< HEAD
-- [💪 Support: file-wide skips by @hakancelik96](https://github.com/hakancelik96/unimport/pull/77)
-
-  - Now, you can skip a file by typing `# unimport: skip_file` anywhere in that file.
-=======
-- [🔥 Fix: preserve import styles](https://github.com/hakancelik96/unimport/pull/76)
->>>>>>> c0bfaf84
-
-- [💪 Support: requirements.txt file by @hakancelik96](https://github.com/hakancelik96/unimport/pull/75)
-
-  - Now, You can automatically delete unused modules from the requirements.txt file (
-    `unimport --requirements --remove`), see the difference (
-    `unimport --requirements --diff`), delete it by requesting permission (
-    `unimport --requirements --permission`), or just check ( `unimport --requirements`).
-
-- [🔥 Fix: match error between import name and name by @hakancelik96](https://github.com/hakancelik96/unimport/pull/74)
-
-- [💪 Support for type hints (#58) by @hakancelik96 & string typing @isidentical](https://github.com/hakancelik96/unimport/pull/71)
-
-  - ```python
-    from typing import List, TYPE_TEST
-    test: 'List[TYPE_TEST]'
-    ```
-
-  - ```python
-    from typing import List, TYPE_TEST
-    test: "List['TYPE_TEST']"
-    ```
-
-- [🔥 fix: get_suggestion_modules function fix for `__all__` name when import is star](https://github.com/hakancelik96/unimport/pull/64)
-
-## [0.2.7] - 9/June/2020
-
-- [🔥 If imports inside the `try ... except ImportError, ModuleNotFoundError` block, skip it. ( #46 ) by @hakancelik96 and @isidentical](https://github.com/hakancelik96/unimport/pull/62)
-
-- [🔥 `--show-error` flag add by @hakancelik96](https://github.com/hakancelik96/unimport/pull/61)
-
-- [🐞fix: Skip star imports when the `--include-star-import` flag is not used by @hakancelik96](https://github.com/hakancelik96/unimport/pull/60)
-
-- [🐞fix: finding functions during scanning by @hakancelik96](https://github.com/hakancelik96/unimport/pull/55)
-
-- [💪 `#noqa` comment support to skip import (#48) by @hakancelik96](https://github.com/hakancelik96/unimport/pull/54)
-
-- [💪 `typing` imports used in typing comments support only python3.8 (#49) by @hakancelik96](https://github.com/hakancelik96/unimport/pull/53)
-
-- [Set default of permission flag as yes (#51) by @semakaratas](https://github.com/hakancelik96/unimport/pull/52)
-
-- [Fix: 'Ignore imports that shadow builtin names' 🐞 💪 🧪 (#45 & #47) by @hakancelik96](https://github.com/hakancelik96/unimport/pull/50)
-
-## [0.2.62] - 23/May/2020
-
-- [🐞 Config](https://github.com/hakancelik96/unimport/commit/ee4dbb1301fef66a0cf99e9cfb9b18c6b2f0587d)
-
-## [0.2.61] - 22/May/2020
-
-[PR: 0.2.6 by @hakancelik96](https://github.com/hakancelik96/unimport/pull/32)
-
-- 💪 `--include-star-import command add` Include star imports during scanning and
-  refactor.
-
-- 🌈 color_diff add It shows the difference between source and refactor better.
-
-- 🐞 All builtins names received during the scan have been fixed. Builtins names will no
-  longer be offered as suggestions for star import.
-
-- 🐞 If there is no unused import, the refactor error has been fixed.
-
-- 💪 Import skip feature has been added. Leave '#unimport: skip' at the end of the line
-  to skip imports with some rare cases. **for example:**
-
-  ```python
-  try:
-    import django #unimport:skip
-  except ImportError:
-    print("install django")
-  ```
-
-- 💪 Added support for the rare case of **all**. **for example:**
-
-  ```python
-  from codeop import compile_command
-  __all__ = ["compile_command"]
-  ```
-
-  Thanks to this feature, we take the values ​​in the `__all__` list and see if there is
-  any matching import statements. If there isn't, this import is unused import.
-
-- [💪 Support exclude & include config with regex by @hakancelik96](https://github.com/hakancelik96/unimport/pull/36)
-  After this feature, we can write the file include and exclude pattern setting with
-  regex in the console and in the configuration files.
-
-- [🐞 Show, check and congratulations messages in \__main_ by @hakancelik96](https://github.com/hakancelik96/unimport/commit/54129bfc9e78f678bb2fea9b2411355d857a0a37)
-
-- [🐞 --include-star-import command refactor & scan by @hakancelik96](https://github.com/hakancelik96/unimport/commit/d44b2c6d0c5997fb716d58f00d0d5ab2a8042c26)
-
-- [🐞 \_list_paths in session by @hakancelik96](https://github.com/hakancelik96/unimport/commit/179ba9c45031de8d5aa1de43e0449ccdeece8d5e)
-
-- [v0.2.61](https://github.com/hakancelik96/unimport/commit/dca5265eb4c106aaa190ea67af5f8da46202e00b)
-
-## [0.2.5] - 16/May/2020
-
-[0.2.5 by @hakancelik96](https://github.com/hakancelik96/unimport/pull/31)
-
-- 💪 Refactor code rewrite using libcst.
-- 🐞 Refactor bugs fix.
-- [🧪 Comma rare case support & test.](https://github.com/hakancelik96/unimport/blob/b8800ec19441bbc452900e1c8b558bea2e43d065/rare_cases/case_comma.py)
-- 💪 pre-commit add & support
-- 🐞 Add Sytranx Error Catcher
-
-## [0.2.4] - 17/April/2020
-
-- [💪 As import refactor support by @hakancelik96](https://github.com/hakancelik96/unimport/commit/147ed5e836d6a4589a92db4157bfd299ca935b02)
-- [💪 Duplicate detect and refactor support by @hakancelik96](https://github.com/hakancelik96/unimport/pull/23)
-
-## [0.2.2] - 4/April/2020
-
-- [🐞 Fix: Scan & Config - Add test to default exlude by @hakancelik96](https://github.com/hakancelik96/unimport/commit/7e789872917c51e5ffa167d26581e5397fd34998)
-
-## [0.2.1] - 8/March/2020
-
-💪 from x import \* support
-
-- [issue; #19](https://github.com/hakancelik96/unimport/issues/19)
-- [PR; #21](https://github.com/hakancelik96/unimport/pull/21) by @hakancelik96
-
-## [0.2.0] - 19/Jan/2020
-
-- 💪 Argparse support.
-
-  - [implement an initial arg parser by @gkmngrgn](https://github.com/hakancelik96/unimport/commit/4e5fbd778112704626c8d708a1077d7d1f345157)
-  - [argparse support by @gkmngrgn](https://github.com/hakancelik96/unimport/commit/837af61fab771b4a09893a7854df42452de7aff9)
-  - [argparse (#4) by @isidentical](https://github.com/hakancelik96/unimport/commit/90cfab776d3e15b417d1566f7ca1b1e2756763dd)
-  - Arguments
-    - ["-w" / "--write" parameter is fixed in this PR (#9) by @gkmngrgn](https://github.com/hakancelik96/unimport/commit/5c59f938d3ef3844a5420882ad318a120e4da4af)
-    - [#12 diff option & and overwrite permission add by @hakancelik96](https://github.com/hakancelik96/unimport/commit/36e7216cd6cc442864460d7b2b7661190c627757)
-    - [#12 -dw add by @hakancelik96](https://github.com/hakancelik96/unimport/commit/57913e0fb47073f4473e5694470cc2ee9dffdfb6)
-    - [#12 bug fix & Some functions have been moved to the corresponding files @hakancelik96](https://github.com/hakancelik96/unimport/commit/188370fc7928588a48e9e3dcd0ee70f9f12b733e)
-    - [--version add by @hakancelik96](https://github.com/hakancelik96/unimport/commit/2112e44e45bc0b34e330bc5320bbcd1462257f1e)
-    - [Console Argument (#17) by @hakancelik96](https://github.com/hakancelik96/unimport/commit/e4db14dbc74fbc8a51c5d1f62ca9d679af05af9b)
-
-- 🐞 Tests
-
-  - [fix_multiple_problems_at_once_action.py by @hakancelik96](https://github.com/hakancelik96/unimport/commit/aee62041b2d625cef0d723c526d5db28d96ce2fd)
-  - [test_overwrite source_expected path bug fix by @hakancelik96](https://github.com/hakancelik96/unimport/commit/63645dbb4333b3675e57bbc99bddfa133eb33594)
-
-- 💪 Configuration
-
-  - [example_configuration add by @hakancelik96](https://github.com/hakancelik96/unimport/commit/70c70ba0d5ac8f200986c5c0a57acc8ccc574dab)
-  - [#8 & glob configuration by @hakancelik96](https://github.com/hakancelik96/unimport/commit/c8bd58e28855886c5908a626260820c3894a4600)
-  - [ignore config name change as exclude by @hakancelik96](https://github.com/hakancelik96/unimport/commit/aef61eb3ddf0c295719dc840390fba16e3d5e3e9)
-  - [remove .unimport.cfg by @hakancelik96](https://github.com/hakancelik96/unimport/commit/b052ffb336bc0f73a723f5f4938cb7ffb81cd038)
-  - [find_config bug fix & console config argument bug fix by @hakancelik96](https://github.com/hakancelik96/unimport/commit/860d57791a36c54e1830439bf9e571b1cb608123)
-
-- 💪 Lib2to3 support
-
-  - [Initial lib2to3 refactor by @isidentical](https://github.com/hakancelik96/unimport/commit/9030cb2fea518aa9fb887a5d4ef1bb8b34947ed9)
-  - [add support for name binding by @isidentical](https://github.com/hakancelik96/unimport/commit/4a3df83b5b89d00472bed292c23b20693bdf5dd2)
-  - [adapt testing suite by @isidentical](https://github.com/hakancelik96/unimport/commit/c81036fe5b0d845c3220cfda1e4c30250e1107a1)
-
-- 🐞 Bug Fix
-
-  - [setup.cfg bug fix & catch error in detect by @hakancelik96](https://github.com/hakancelik96/unimport/commit/a99b3846d55b723a701d6fdbbc7e634772b8c5ba)
-  - [get_files bug fix by @hakancelik96](https://github.com/hakancelik96/unimport/commit/3d3299f1c82161a8e95d909864ad00dd9fda23f9)
-  - [support local imports by @hakancelik96 and @isidentical](https://github.com/hakancelik96/unimport/commit/8c9b12295cf7c87670a685e59f95f1d83da130f7)
-
-- 💊 Optimization
-
-  - [balamir by @hakancelik96 and @isidentical](https://github.com/hakancelik96/unimport/commit/d4c1594371e7d3a3646cf2d886e931b50ca104f6)
-
-- 💪 API Support
-  - [General API Cleanup by @isidentical](https://github.com/hakancelik96/unimport/commit/f3efe4720eaa4eef5d991f838a0bd0872661dfa3)
-
-## [0.1.3] - 31/Oct/2019
-
-- 💪 pyproject.toml support
-- 💪 setup.cfg support
-- 🧪 test written
-
-### [0.1.0] - 27/Sep/2019
-
-- 🎉 Some class and function name and position changed.
-- 🎉 Future module added to the ignore list.
-- 🐞 Blank python file error fix.
-- Default .unimport.cfg and extra_config add
-- The new usage style `unimport` to scan from current path
-
-### [0.0.3] - 22/Sep/2019
-
-- 🐞 Op system bug fix Linux and win
-- 🐞 File and folders features fix
-- 💪 Add warning message if no enter any path No paths given 'Usage; unimport
-  {source_file_or_directory}'"
-
-### [0.0.2] - 21/Sep/2019
-
-- 🐞 find module bug fix; For example; module: inspect, name; inspect.getsource; result
-  unused import = inspect that is the wrong result
-
-### [0.0.1] - 19/Sep/2019
-
-- unimport {source_file_or_directory}
-- .unimport.cfg 'type the names of files or folders that you do not want to scan.'
-- Does not replace files only shows results.
+# Changelog
+
+All notable changes to this project will be documented in this file.
+
+## [0.2.8] - ././2020
+
+- [💪 Support: file-wide skips by @hakancelik96](https://github.com/hakancelik96/unimport/pull/77)
+
+  - Now, you can skip a file by typing `# unimport: skip_file` anywhere in that file.
+
+- [🔥 Fix: preserve import styles](https://github.com/hakancelik96/unimport/pull/76)
+
+- [💪 Support: requirements.txt file by @hakancelik96](https://github.com/hakancelik96/unimport/pull/75)
+
+  - Now, You can automatically delete unused modules from the requirements.txt file (
+    `unimport --requirements --remove`), see the difference (
+    `unimport --requirements --diff`), delete it by requesting permission (
+    `unimport --requirements --permission`), or just check ( `unimport --requirements`).
+
+- [🔥 Fix: match error between import name and name by @hakancelik96](https://github.com/hakancelik96/unimport/pull/74)
+
+- [💪 Support for type hints (#58) by @hakancelik96 & string typing @isidentical](https://github.com/hakancelik96/unimport/pull/71)
+
+  - ```python
+    from typing import List, TYPE_TEST
+    test: 'List[TYPE_TEST]'
+    ```
+
+  - ```python
+    from typing import List, TYPE_TEST
+    test: "List['TYPE_TEST']"
+    ```
+
+- [🔥 fix: get_suggestion_modules function fix for `__all__` name when import is star](https://github.com/hakancelik96/unimport/pull/64)
+
+## [0.2.7] - 9/June/2020
+
+- [🔥 If imports inside the `try ... except ImportError, ModuleNotFoundError` block, skip it. ( #46 ) by @hakancelik96 and @isidentical](https://github.com/hakancelik96/unimport/pull/62)
+
+- [🔥 `--show-error` flag add by @hakancelik96](https://github.com/hakancelik96/unimport/pull/61)
+
+- [🐞fix: Skip star imports when the `--include-star-import` flag is not used by @hakancelik96](https://github.com/hakancelik96/unimport/pull/60)
+
+- [🐞fix: finding functions during scanning by @hakancelik96](https://github.com/hakancelik96/unimport/pull/55)
+
+- [💪 `#noqa` comment support to skip import (#48) by @hakancelik96](https://github.com/hakancelik96/unimport/pull/54)
+
+- [💪 `typing` imports used in typing comments support only python3.8 (#49) by @hakancelik96](https://github.com/hakancelik96/unimport/pull/53)
+
+- [Set default of permission flag as yes (#51) by @semakaratas](https://github.com/hakancelik96/unimport/pull/52)
+
+- [Fix: 'Ignore imports that shadow builtin names' 🐞 💪 🧪 (#45 & #47) by @hakancelik96](https://github.com/hakancelik96/unimport/pull/50)
+
+## [0.2.62] - 23/May/2020
+
+- [🐞 Config](https://github.com/hakancelik96/unimport/commit/ee4dbb1301fef66a0cf99e9cfb9b18c6b2f0587d)
+
+## [0.2.61] - 22/May/2020
+
+[PR: 0.2.6 by @hakancelik96](https://github.com/hakancelik96/unimport/pull/32)
+
+- 💪 `--include-star-import command add` Include star imports during scanning and
+  refactor.
+
+- 🌈 color_diff add It shows the difference between source and refactor better.
+
+- 🐞 All builtins names received during the scan have been fixed. Builtins names will no
+  longer be offered as suggestions for star import.
+
+- 🐞 If there is no unused import, the refactor error has been fixed.
+
+- 💪 Import skip feature has been added. Leave '#unimport: skip' at the end of the line
+  to skip imports with some rare cases. **for example:**
+
+  ```python
+  try:
+    import django #unimport:skip
+  except ImportError:
+    print("install django")
+  ```
+
+- 💪 Added support for the rare case of **all**. **for example:**
+
+  ```python
+  from codeop import compile_command
+  __all__ = ["compile_command"]
+  ```
+
+  Thanks to this feature, we take the values ​​in the `__all__` list and see if there is
+  any matching import statements. If there isn't, this import is unused import.
+
+- [💪 Support exclude & include config with regex by @hakancelik96](https://github.com/hakancelik96/unimport/pull/36)
+  After this feature, we can write the file include and exclude pattern setting with
+  regex in the console and in the configuration files.
+
+- [🐞 Show, check and congratulations messages in \__main_ by @hakancelik96](https://github.com/hakancelik96/unimport/commit/54129bfc9e78f678bb2fea9b2411355d857a0a37)
+
+- [🐞 --include-star-import command refactor & scan by @hakancelik96](https://github.com/hakancelik96/unimport/commit/d44b2c6d0c5997fb716d58f00d0d5ab2a8042c26)
+
+- [🐞 \_list_paths in session by @hakancelik96](https://github.com/hakancelik96/unimport/commit/179ba9c45031de8d5aa1de43e0449ccdeece8d5e)
+
+- [v0.2.61](https://github.com/hakancelik96/unimport/commit/dca5265eb4c106aaa190ea67af5f8da46202e00b)
+
+## [0.2.5] - 16/May/2020
+
+[0.2.5 by @hakancelik96](https://github.com/hakancelik96/unimport/pull/31)
+
+- 💪 Refactor code rewrite using libcst.
+- 🐞 Refactor bugs fix.
+- [🧪 Comma rare case support & test.](https://github.com/hakancelik96/unimport/blob/b8800ec19441bbc452900e1c8b558bea2e43d065/rare_cases/case_comma.py)
+- 💪 pre-commit add & support
+- 🐞 Add Sytranx Error Catcher
+
+## [0.2.4] - 17/April/2020
+
+- [💪 As import refactor support by @hakancelik96](https://github.com/hakancelik96/unimport/commit/147ed5e836d6a4589a92db4157bfd299ca935b02)
+- [💪 Duplicate detect and refactor support by @hakancelik96](https://github.com/hakancelik96/unimport/pull/23)
+
+## [0.2.2] - 4/April/2020
+
+- [🐞 Fix: Scan & Config - Add test to default exlude by @hakancelik96](https://github.com/hakancelik96/unimport/commit/7e789872917c51e5ffa167d26581e5397fd34998)
+
+## [0.2.1] - 8/March/2020
+
+💪 from x import \* support
+
+- [issue; #19](https://github.com/hakancelik96/unimport/issues/19)
+- [PR; #21](https://github.com/hakancelik96/unimport/pull/21) by @hakancelik96
+
+## [0.2.0] - 19/Jan/2020
+
+- 💪 Argparse support.
+
+  - [implement an initial arg parser by @gkmngrgn](https://github.com/hakancelik96/unimport/commit/4e5fbd778112704626c8d708a1077d7d1f345157)
+  - [argparse support by @gkmngrgn](https://github.com/hakancelik96/unimport/commit/837af61fab771b4a09893a7854df42452de7aff9)
+  - [argparse (#4) by @isidentical](https://github.com/hakancelik96/unimport/commit/90cfab776d3e15b417d1566f7ca1b1e2756763dd)
+  - Arguments
+    - ["-w" / "--write" parameter is fixed in this PR (#9) by @gkmngrgn](https://github.com/hakancelik96/unimport/commit/5c59f938d3ef3844a5420882ad318a120e4da4af)
+    - [#12 diff option & and overwrite permission add by @hakancelik96](https://github.com/hakancelik96/unimport/commit/36e7216cd6cc442864460d7b2b7661190c627757)
+    - [#12 -dw add by @hakancelik96](https://github.com/hakancelik96/unimport/commit/57913e0fb47073f4473e5694470cc2ee9dffdfb6)
+    - [#12 bug fix & Some functions have been moved to the corresponding files @hakancelik96](https://github.com/hakancelik96/unimport/commit/188370fc7928588a48e9e3dcd0ee70f9f12b733e)
+    - [--version add by @hakancelik96](https://github.com/hakancelik96/unimport/commit/2112e44e45bc0b34e330bc5320bbcd1462257f1e)
+    - [Console Argument (#17) by @hakancelik96](https://github.com/hakancelik96/unimport/commit/e4db14dbc74fbc8a51c5d1f62ca9d679af05af9b)
+
+- 🐞 Tests
+
+  - [fix_multiple_problems_at_once_action.py by @hakancelik96](https://github.com/hakancelik96/unimport/commit/aee62041b2d625cef0d723c526d5db28d96ce2fd)
+  - [test_overwrite source_expected path bug fix by @hakancelik96](https://github.com/hakancelik96/unimport/commit/63645dbb4333b3675e57bbc99bddfa133eb33594)
+
+- 💪 Configuration
+
+  - [example_configuration add by @hakancelik96](https://github.com/hakancelik96/unimport/commit/70c70ba0d5ac8f200986c5c0a57acc8ccc574dab)
+  - [#8 & glob configuration by @hakancelik96](https://github.com/hakancelik96/unimport/commit/c8bd58e28855886c5908a626260820c3894a4600)
+  - [ignore config name change as exclude by @hakancelik96](https://github.com/hakancelik96/unimport/commit/aef61eb3ddf0c295719dc840390fba16e3d5e3e9)
+  - [remove .unimport.cfg by @hakancelik96](https://github.com/hakancelik96/unimport/commit/b052ffb336bc0f73a723f5f4938cb7ffb81cd038)
+  - [find_config bug fix & console config argument bug fix by @hakancelik96](https://github.com/hakancelik96/unimport/commit/860d57791a36c54e1830439bf9e571b1cb608123)
+
+- 💪 Lib2to3 support
+
+  - [Initial lib2to3 refactor by @isidentical](https://github.com/hakancelik96/unimport/commit/9030cb2fea518aa9fb887a5d4ef1bb8b34947ed9)
+  - [add support for name binding by @isidentical](https://github.com/hakancelik96/unimport/commit/4a3df83b5b89d00472bed292c23b20693bdf5dd2)
+  - [adapt testing suite by @isidentical](https://github.com/hakancelik96/unimport/commit/c81036fe5b0d845c3220cfda1e4c30250e1107a1)
+
+- 🐞 Bug Fix
+
+  - [setup.cfg bug fix & catch error in detect by @hakancelik96](https://github.com/hakancelik96/unimport/commit/a99b3846d55b723a701d6fdbbc7e634772b8c5ba)
+  - [get_files bug fix by @hakancelik96](https://github.com/hakancelik96/unimport/commit/3d3299f1c82161a8e95d909864ad00dd9fda23f9)
+  - [support local imports by @hakancelik96 and @isidentical](https://github.com/hakancelik96/unimport/commit/8c9b12295cf7c87670a685e59f95f1d83da130f7)
+
+- 💊 Optimization
+
+  - [balamir by @hakancelik96 and @isidentical](https://github.com/hakancelik96/unimport/commit/d4c1594371e7d3a3646cf2d886e931b50ca104f6)
+
+- 💪 API Support
+  - [General API Cleanup by @isidentical](https://github.com/hakancelik96/unimport/commit/f3efe4720eaa4eef5d991f838a0bd0872661dfa3)
+
+## [0.1.3] - 31/Oct/2019
+
+- 💪 pyproject.toml support
+- 💪 setup.cfg support
+- 🧪 test written
+
+### [0.1.0] - 27/Sep/2019
+
+- 🎉 Some class and function name and position changed.
+- 🎉 Future module added to the ignore list.
+- 🐞 Blank python file error fix.
+- Default .unimport.cfg and extra_config add
+- The new usage style `unimport` to scan from current path
+
+### [0.0.3] - 22/Sep/2019
+
+- 🐞 Op system bug fix Linux and win
+- 🐞 File and folders features fix
+- 💪 Add warning message if no enter any path No paths given 'Usage; unimport
+  {source_file_or_directory}'"
+
+### [0.0.2] - 21/Sep/2019
+
+- 🐞 find module bug fix; For example; module: inspect, name; inspect.getsource; result
+  unused import = inspect that is the wrong result
+
+### [0.0.1] - 19/Sep/2019
+
+- unimport {source_file_or_directory}
+- .unimport.cfg 'type the names of files or folders that you do not want to scan.'
+- Does not replace files only shows results.